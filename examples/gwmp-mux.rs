use semtech_udp::{
    client_runtime, push_data,
    server_runtime::{self, Error, Event, UdpRuntime},
    tx_ack, MacAddress,
};
use slog::{self, debug, error, info, o, warn, Drain, Logger};
use std::collections::HashMap;
use std::io;
use std::net::SocketAddr;
use std::time::Duration;
use structopt::StructOpt;

#[tokio::main]
async fn main() -> Result<(), Box<dyn std::error::Error>> {
    let cli = Opt::from_args();
    let addr = SocketAddr::from(([0, 0, 0, 0], cli.host));
    let (mut client_rx, client_tx) = UdpRuntime::new(addr).await?.split();

    let logger = mk_logger(cli.log_level, cli.disable_timestamp);
    let _scope_guard = slog_scope::set_global_logger(logger);
    let logger = slog_scope::logger().new(o!());
    let _log_guard = slog_stdlog::init().unwrap();

    info!(&logger, "Starting server: {addr}");
    let mut mux = HashMap::new();

    info!(&logger, "Ready for clients");

    loop {
        match client_rx.recv().await {
            Event::UnableToParseUdpFrame(error, buf) => {
                error!(&logger, "Semtech UDP Parsing Error: {error}");
                error!(&logger, "UDP data: {buf:?}");
            }
            Event::NewClient((mac, addr)) => {
<<<<<<< HEAD
                info!(&logger, "New packet forwarder client: {mac}, {addr}");
                let mut clients = Vec::new();
                for address in &cli.client {
                    let client_instance_logger = slog_scope::logger().new(o!());
                    match client_instance(
                        client_tx.clone(),
                        client_instance_logger,
                        mac.clone(),
                        address.clone(),
                    )
                    .await
                    {
                        Ok(client) => {
                            info!(&logger, "Connected to client {address}");
                            clients.push(client)
                        }
                        Err(e) => error!(&logger, "Error creating client: {}", e),
=======
                println!("New packet forwarder client: {mac}, {addr}");
                let mut clients = Vec::new();
                for address in &cli.client {
                    match client_instance(client_tx.clone(), mac.clone(), address.clone()).await {
                        Ok(client) => {
                            println!("Connected to client {address}");
                            clients.push(client)
                        }
                        Err(e) => println!("Error creating client: {}", e),
>>>>>>> 2da88a52
                    }
                }
                mux.insert(mac, clients);
            }
            Event::UpdateClient((mac, addr)) => {
                info!(&logger, "Mac existed, but IP updated: {mac}, {addr}");
            }
            Event::PacketReceived(rxpk, gateway_mac) => {
                info!(&logger, "Uplink Received {rxpk:?}");
                if let Some(clients) = mux.get_mut(&gateway_mac) {
                    for sender in clients {
                        debug!(&logger, "Forwarding Uplink");
                        let mut packet = push_data::Packet::from_rxpk(rxpk.clone());
                        packet.gateway_mac = gateway_mac;
                        sender.send(packet.into()).await?;
                    }
                }
            }
            Event::NoClientWithMac(_packet, mac) => {
                warn!(&logger, "Downlink sent but unknown mac: {mac:?}");
            }
        }
    }
}

#[derive(Debug, StructOpt)]
#[structopt(name = "gwmp-mux", about = "Multiplexer for Semtech GWMP over UDP")]
pub struct Opt {
    /// port to host the service on
    #[structopt(long, default_value = "1681")]
    pub host: u16,
    /// addresses to be clients to (eg: 127.0.0.1:1680)
    /// WARNING: all addresses will receive all ACKs for transmits
    #[structopt(long, default_value = "127.0.0.1:1680")]
    pub client: Vec<String>,

    /// Log level to show (default info)
    #[structopt(parse(from_str = parse_log), default_value = "info")]
    pub log_level: slog::Level,

    #[structopt(long)]
    pub disable_timestamp: bool,
}

async fn client_instance(
    mut client_tx: server_runtime::ClientTx,
    logger: slog::Logger,
    mac_address: MacAddress,
    host: String,
) -> Result<tokio::sync::mpsc::Sender<semtech_udp::Packet>, Box<dyn std::error::Error>> {
    let outbound = SocketAddr::from(([0, 0, 0, 0], 0));
<<<<<<< HEAD
    let socket = SocketAddr::from_str(&host)?;
    info!(
        &logger,
        "Connecting to server {socket} from port {} on behalf of {mac_address}",
=======
    println!(
        "Connecting to server {} from port {}",
        host,
>>>>>>> 2da88a52
        outbound.port()
    );
    let udp_runtime = client_runtime::UdpRuntime::new(mac_address, outbound, socket).await?;

    let (mut receiver, sender) = (udp_runtime.subscribe(), udp_runtime.publish_to());

    tokio::spawn(async move {
        udp_runtime.run().await.unwrap();
    });

    let uplink_sender = sender.clone();
    tokio::spawn(async move {
        loop {
            let msg = receiver.recv().await.unwrap();
            match msg {
                semtech_udp::Packet::Down(down) => {
                    if let semtech_udp::Down::PullResp(packet) = down {
                        info!(
                            &logger,
                            "Sending Downlink from {host} to {mac_address}: {:?}", packet.data.txpk
                        );
                        let txpk = packet.data.txpk.clone();
                        let prepared_send = client_tx.prepare_downlink(Some(txpk), mac_address);
                        let sender = sender.clone();
                        let logger = slog_scope::logger().new(o!());
                        tokio::spawn(async move {
                            let packet = match prepared_send
                                .dispatch(Some(Duration::from_secs(5)))
                                .await
                            {
                                Err(Error::Ack(e)) => {
                                    error!(&logger, "Error Downlinking to {mac_address}: {:?}", e);
                                    Some((*packet).into_nack_with_error_for_gateway(e, mac_address))
                                }
                                Err(Error::SendTimeout) => {
                                    warn!(&logger, "Gateway {mac_address} did not ACK or NACK. Packet forward may not be connected?");
                                    Some((*packet).into_nack_with_error_for_gateway(
                                        tx_ack::Error::SendFail,
                                        mac_address,
                                    ))
                                }
                                Ok(()) => {
                                    debug!(&logger, "Downlink to {mac_address} successful");
                                    Some((*packet).into_ack_for_gateway(mac_address))
                                }
                                Err(e) => {
                                    error!(&logger, "Unhandled downlink error: {:?}", e);
                                    None
                                }
                            };
                            if let Some(packet) = packet {
                                sender.send(packet.into()).await.unwrap();
                            }
                        });
                    }
                }
                semtech_udp::Packet::Up(_up) => panic!("Should not receive Semtech up frames"),
            }
        }
    });

    Ok(uplink_sender)
}

/// An empty timestamp function for when timestamp should not be included in
/// the output.
fn timestamp_none(_io: &mut dyn io::Write) -> io::Result<()> {
    Ok(())
}

fn mk_logger(log_level: slog::Level, disable_timestamp: bool) -> Logger {
    let decorator = slog_term::PlainDecorator::new(io::stdout());
    let timestamp = if !disable_timestamp {
        slog_term::timestamp_local
    } else {
        timestamp_none
    };
    let drain = slog_term::FullFormat::new(decorator)
        .use_custom_timestamp(timestamp)
        .build()
        .fuse();
    let async_drain = slog_async::Async::new(drain)
        .build()
        .filter_level(log_level)
        .fuse();
    slog::Logger::root(async_drain, o!())
}

fn parse_log(src: &str) -> slog::Level {
    src.parse().unwrap()
}<|MERGE_RESOLUTION|>--- conflicted
+++ resolved
@@ -33,7 +33,6 @@
                 error!(&logger, "UDP data: {buf:?}");
             }
             Event::NewClient((mac, addr)) => {
-<<<<<<< HEAD
                 info!(&logger, "New packet forwarder client: {mac}, {addr}");
                 let mut clients = Vec::new();
                 for address in &cli.client {
@@ -51,17 +50,6 @@
                             clients.push(client)
                         }
                         Err(e) => error!(&logger, "Error creating client: {}", e),
-=======
-                println!("New packet forwarder client: {mac}, {addr}");
-                let mut clients = Vec::new();
-                for address in &cli.client {
-                    match client_instance(client_tx.clone(), mac.clone(), address.clone()).await {
-                        Ok(client) => {
-                            println!("Connected to client {address}");
-                            clients.push(client)
-                        }
-                        Err(e) => println!("Error creating client: {}", e),
->>>>>>> 2da88a52
                     }
                 }
                 mux.insert(mac, clients);
@@ -113,16 +101,10 @@
     host: String,
 ) -> Result<tokio::sync::mpsc::Sender<semtech_udp::Packet>, Box<dyn std::error::Error>> {
     let outbound = SocketAddr::from(([0, 0, 0, 0], 0));
-<<<<<<< HEAD
     let socket = SocketAddr::from_str(&host)?;
     info!(
         &logger,
         "Connecting to server {socket} from port {} on behalf of {mac_address}",
-=======
-    println!(
-        "Connecting to server {} from port {}",
-        host,
->>>>>>> 2da88a52
         outbound.port()
     );
     let udp_runtime = client_runtime::UdpRuntime::new(mac_address, outbound, socket).await?;
