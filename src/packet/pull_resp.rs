--- conflicted
+++ resolved
@@ -196,8 +196,6 @@
     pub fn data(&self) -> &[u8] {
         self.data.as_ref()
     }
-
-<<<<<<< HEAD
     pub fn len(&self) -> usize {
         self.size
     }
@@ -205,13 +203,6 @@
     pub fn is_empty(&self) -> bool {
         self.size == 0
     }
-=======
-    pub fn len(
-        &self,
-    ) -> usize {
-        self.size
-    }
->>>>>>> 9f678459
 }
 
 impl TxPk {
