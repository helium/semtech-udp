--- conflicted
+++ resolved
@@ -47,7 +47,6 @@
         self.gateway_mac = Some(gateway_mac(&mac));
     }
 
-<<<<<<< HEAD
     pub fn get_gateway_mac(&self) -> &Option<MacAddress> {
         &self.gateway_mac
     }
@@ -58,11 +57,7 @@
     pub fn get_token(&self) -> u16 {
         self.random_token
     }
-=======
-    pub fn set_token(&mut self, token: u16) {
-        self.random_token = token;
-    }
->>>>>>> 7a8b06d6
+
 
     pub fn parse(buffer: &[u8], num_recv: usize) -> std::result::Result<Packet, Box<dyn stdError>> {
         if buffer[0] != PROTOCOL_VERSION {
@@ -74,11 +69,7 @@
                 // only PULL_DATA nad PUSH_DATA have MAC_IDs
                 gateway_mac: match id {
                     Identifier::PullData | Identifier::PushData | Identifier::TxAck => {
-<<<<<<< HEAD
                         Some(gateway_mac(&buffer[4..12]))
-=======
-                        Some(gateway_mac(buffer))
->>>>>>> 7a8b06d6
                     }
                     _ => None,
                 },
@@ -97,12 +88,7 @@
                     Identifier::TxAck => PacketData::TxAck,
                 },
             })
-<<<<<<< HEAD
         } else {
-=======
-        }
-        else {
->>>>>>> 7a8b06d6
             Err(Error::InvalidIdentifier.into())
         }
     }
@@ -125,7 +111,6 @@
         } as u8])?;
 
         if let Some(mac) = self.gateway_mac {
-<<<<<<< HEAD
             w.write_all(&mac.bytes())?;
         };
 
@@ -137,14 +122,6 @@
             w.write_all(&serde_json::to_string(&data)?.as_bytes())?;
         }
 
-=======
-            w.write_all(mac.bytes())?;
-        };
-
-        if let PacketData::PushData(data)  = self.data {
-            w.write_all(&serde_json::to_string(&data)?.as_bytes())?;
-        }
->>>>>>> 7a8b06d6
         Ok(w.position())
     }
 }